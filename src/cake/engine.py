--- conflicted
+++ resolved
@@ -185,11 +185,7 @@
     return self.searchUpForFile(path, configScriptName)
   
   def getConfiguration(self, path):
-<<<<<<< HEAD
-    """Get the configuration for a specified boot script path.
-=======
     """Get the configuration for a specified config script path.
->>>>>>> 34597a27
     
     Executes the config script if not already executed.
     
@@ -216,46 +212,29 @@
       configuration = self._configurations.setdefault(path, configuration)
     return configuration
   
-<<<<<<< HEAD
-  def findConfiguration(self, path, bootScriptName=None):
-=======
   def findConfiguration(self, path, configScriptName=None):
->>>>>>> 34597a27
     """Find the configuration for a particular path.
     
     @param path: Absolute path to start searching for a config script.
     @type path: string
     
-<<<<<<< HEAD
-    @param bootScriptName: Name of the boot script to search for.
-    If not supplied then self.defaultBootScriptName is used.
-    @type bootScriptName: string or None
-=======
     @param configScriptName: Name of the config script to search for.
     If not supplied then self.defaultConfigScriptName is used.
     @type configScriptName: string or None
->>>>>>> 34597a27
 
     @return: The initialised Configuration object corresponding
     to the found config script.
     @rtype: L{Configuration}
     """
-<<<<<<< HEAD
-    # TODO: Handle boot script not found error
-    bootScript = self.findBootScriptPath(path, bootScriptName)
-    return self.getConfiguration(bootScript)
-=======
     # TODO: Handle config script not found error
     configScript = self.findConfigScriptPath(path, configScriptName)
     return self.getConfiguration(configScript)
->>>>>>> 34597a27
   
   def execute(self, path, configScript=None, configScriptName=None, keywords={}):
     """Execute a script at specified path with all matching variants.
     
     The variants the script is executed with are determined by the
-    defaultKeywords set by the config script and the keywords specified
-    here.
+    keywords specified here.
     
     @param path: Absolute path of the script to execute.
     @type path: string.
@@ -270,40 +249,23 @@
     @type configScriptName: string or None
     
     @param keywords: Keywords used to filter the set of variants the
-<<<<<<< HEAD
-    script will be executed with. Any keywords specified here will
-    override the defaultKeywords set in the boot script.
-=======
     script will be executed with.
->>>>>>> 34597a27
     @type keywords: dictionary of string -> string or list of string
 
     @return: A task that will complete when the script and any tasks
     it spawns finishes executing.
     @rtype: L{Task}
     """
-<<<<<<< HEAD
-    if bootScript is None:
-      configuration = self.findConfiguration(path, bootScriptName)
-    else:
-      configuration = self.getConfiguration(bootScript)
-=======
     if configScript is None:
       configuration = self.findConfiguration(path, configScriptName)
     else:
       configuration = self.getConfiguration(configScript)
->>>>>>> 34597a27
 
     path = cake.path.relativePath(path, configuration.baseDir)
 
     tasks = []
-<<<<<<< HEAD
-    for variant in configuration.findDefaultVariants(keywords):
+    for variant in configuration.findAllVariants(keywords):
       task = configuration.execute(path, variant).task
-=======
-    for variant in configuration.findAllVariants(keywords):
-      task = configuration.execute(path, variant)
->>>>>>> 34597a27
       tasks.append(task)
       
     if not tasks:
@@ -697,13 +659,6 @@
   paths will be assumed to be relative to. Defaults to the directory
   of the config script but may be overridden by the config script.
   @type baseDir: string
-<<<<<<< HEAD
-  
-  @ivar defaultKeywords: A dictionary of default keyword values used
-  to filter the set of variants a script will be built with.
-  @type defaultKeywords: dict of string -> string or list of string.
-=======
->>>>>>> 34597a27
   """
   
   defaultBuildScriptName = 'build.cake'
@@ -728,7 +683,6 @@
     self._variants = {}
     self._executed = {}
     self._executedLock = threading.Lock()
-    self.defaultKeywords = {}
     
   def abspath(self, path):
     """Convert a path to be absolute.
@@ -760,18 +714,6 @@
     
     self._variants[key] = variant
 
-<<<<<<< HEAD
-  def findDefaultVariants(self, keywords={}):
-    """Find all variants that match the specified keywords.
-    
-    Keywords not specified will assume the 'defaultKeywords' values.
-    """
-    mergedKeywords = dict(self.defaultKeywords)
-    mergedKeywords.update(keywords)
-    return self.findAllVariants(mergedKeywords)
-    
-=======
->>>>>>> 34597a27
   def findAllVariants(self, keywords={}):
     """Find all variants that match the specified keywords.
     
