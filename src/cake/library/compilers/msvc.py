--- conflicted
+++ resolved
@@ -381,18 +381,6 @@
     self.forcedUsings.append(assembly)
     self._clearCache()
     
-<<<<<<< HEAD
-=======
-  def addForcedUsingScript(self, script):
-    """Add a script that should be executed prior to any operation
-    that makes use of the forcedUsings list of .NET assemblies.
-    
-    These scripts will typically build the .NET assembly that will
-    be referenced on the command-line.
-    """
-    self.forcedUsingScripts.append(script)
-    self._clearCache()
-
   def _formatMessage(self, inputText):
     """Format errors to be clickable in MS Visual Studio.
     """
@@ -420,7 +408,6 @@
   def _outputStderr(self, text):
     Compiler._outputStderr(self, self._formatMessage(text))
     
->>>>>>> c867d4be
   @memoise
   def _getObjectPrerequisiteTasks(self):
     tasks = super(MsvcCompiler, self)._getObjectPrerequisiteTasks()
