--- conflicted
+++ resolved
@@ -436,12 +436,7 @@
 
   def _getLinkCommands(self, target, sources, configuration, dll):
     
-<<<<<<< HEAD
-    resolvedPaths, unresolvedLibs = self._resolveLibraries(configuration)
-    sources = sources + resolvedPaths
-=======
-    objects, libraries = self._resolveObjects(engine)
->>>>>>> a512ba6e
+    objects, libraries = self._resolveObjects(configuration)
 
     args = list(self._getCommonLinkArgs(dll))
     args.extend(sources)
@@ -464,7 +459,7 @@
       # TODO: Add dependencies on DLLs used by gcc.exe
       # Also add dependencies on system libraries, perhaps
       #  by parsing the output of ',Wl,--trace'
-      return [args[0]] + sources + objects + self._scanForLibraries(engine, libraries)
+      return [args[0]] + sources + objects + self._scanForLibraries(configuration, libraries)
     
     return link, scan
 
