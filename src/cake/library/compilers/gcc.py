"""The Gcc Compiler.

@see: Cake Build System (http://sourceforge.net/projects/cake-build)
@copyright: Copyright (c) 2010 Lewis Baker, Stuart McMahon.
@license: Licensed under the MIT license.
"""

from __future__ import with_statement

import os
import os.path
import re
import sys
import subprocess
import platform

import cake.filesys
import cake.path
from cake.library import memoise
from cake.library.compilers import Compiler, makeCommand, CompilerNotFoundError
from cake.gnu import parseDependencyFile
from cake.system import getHostArchitecture

<<<<<<< HEAD
def _findExecutable(name, paths):
  """Find an executable given its name and a list of paths.  
  """
  for p in paths:
    executable = cake.path.join(p, name)
    if cake.filesys.isFile(executable):
      return executable
  else:
    raise EnvironmentError("Could not find executable.");
=======
if platform.system().lower().startswith('cygwin'):
  def findExecutable(name, paths):
    """Find an executable given its name and a list of paths.  
    """
    for p in paths:
      executable = cake.path.join(p, name)
      if cake.filesys.isFile(executable):
        # On cygwin it can sometimes say a file exists at a path
        # when its real filename includes a .exe on the end.
        # We detect this by actually trying to open the path
        # for read, if it fails we know it should have a .exe.
        try:
          with open(executable, 'rb'):
            return executable
        except EnvironmentError:
          return executable + '.exe'
    else:
      raise EnvironmentError("Could not find executable.")
    
elif platform.system().lower().startswith('windows'):
  def findExecutable(name, paths):
    """Find an executable given its name and a list of paths.  
    """
    # Windows executables could have any of a number of extensions
    # We just search through standard extensions so that we're not
    # dependent on the user's environment.
    pathExt = ['', '.bat', '.exe', '.com', '.cmd']
    for p in paths:
      basePath = cake.path.join(p, name)
      for ext in pathExt:
        executable = basePath + ext
        if cake.filesys.isFile(executable):
          return executable
    else:
      raise EnvironmentError("Could not find executable.")
    
else:
  def findExecutable(name, paths):
    """Find an executable given its name and a list of paths.  
    """
    for p in paths:
      executable = cake.path.join(p, name)
      if cake.filesys.isFile(executable):
        return executable
    else:
      raise EnvironmentError("Could not find executable.")
>>>>>>> 51f3810c

def _getMinGWInstallDir():
  """Returns the MinGW install directory.
  
  Typically: 'C:\MinGW'.

  @return: The path to the MinGW install directory.
  @rtype: string 

  @raise WindowsError: If MinGW is not installed. 
  """
  import _winreg
  subKey = r"SOFTWARE\Microsoft\Windows\CurrentVersion\Uninstall\MinGW"
  key = _winreg.OpenKey(_winreg.HKEY_LOCAL_MACHINE, subKey)
  try:
    return str(_winreg.QueryValueEx(key, "InstallLocation")[0])
  finally:
    _winreg.CloseKey(key)

def findMinGWCompiler(architecture=None):
  """Returns a MinGW compiler given an architecture.
  
  @param architecture: The machine architecture to compile for. If
  architecture is None then the current architecture is used.

  @raise CompilerNotFoundError: When a valid MinGW compiler could not be found.
  """
  if architecture is None:
    architecture = getHostArchitecture()

  try:
    installDir = _getMinGWInstallDir()
    arExe = cake.path.join(installDir, "bin", "ar.exe")
    gccExe = cake.path.join(installDir, "bin", "gcc.exe")
    
    def checkFile(path):
      if not cake.filesys.isFile(path):
        raise WindowsError(path + " is not a file.")

    checkFile(arExe)
    checkFile(gccExe)
      
    return GccCompiler(
      arExe=arExe,
      gccExe=gccExe,
      architecture=architecture,
      )
  except WindowsError:
    raise CompilerNotFoundError("Could not find MinGW install directory.")

def findGccCompiler(architecture=None):
  """Returns a GCC compiler given an architecture.

  @param architecture: The machine architecture to compile for. If
  architecture is None then the current architecture is used.

  @raise CompilerNotFoundError: When a valid gcc compiler could not be found.
  """
  if architecture is None:
    architecture = getHostArchitecture()

  paths = os.environ.get('PATH', '').split(os.path.pathsep)

  try:
    arExe = _findExecutable("ar", paths)
    gccExe = _findExecutable("gcc", paths)

    def checkFile(path):
      if not cake.filesys.isFile(path):
        raise EnvironmentError(path + " is not a file.")

    checkFile(arExe)
    checkFile(gccExe)

    return GccCompiler(
      arExe=arExe,
      gccExe=gccExe,
      architecture=architecture,
      )
  except EnvironmentError:
    raise CompilerNotFoundError("Could not find GCC compiler and AR archiver.")

class GccCompiler(Compiler):

  def __init__(
    self,
    arExe=None,
    gccExe=None,
    architecture=None,
    ):
    Compiler.__init__(self)
    self.__arExe = arExe
    self.__gccExe = gccExe
    self.__architecture = architecture
    
    if architecture in ['x86', 'x64']:
      self.objectSuffix = '.obj'
      self.libraryPrefixSuffixes = [('', '.lib'), ('lib', '.a')]
      self.moduleSuffix = '.dll'
      self.programSuffix = '.exe'
    elif architecture == 'ppu':
      self.moduleSuffix = '.sprx'
      self.programSuffix = '.self'

  @property
  def architecture(self):
    return self.__architecture
  
  @memoise
  def _getProcessEnv(self, executable):
    temp = os.environ.get('TMP', os.environ.get('TEMP', os.getcwd()))
    env = {
      'COMPSPEC' : os.environ.get('COMSPEC', ''),
      'PATHEXT' : ".com;.exe;.bat;.cmd",
      'SYSTEMROOT' : os.environ.get('SYSTEMROOT', ''),
      'TMP' : temp,
      'TEMP' : temp,  
      'PATH' : cake.path.dirName(executable),
      }
    if env['SYSTEMROOT']:
      env['PATH'] = os.path.pathsep.join([
        env['PATH'],
        os.path.join(env['SYSTEMROOT'], 'System32'),
        env['SYSTEMROOT'],
        ])
    return env

  def _formatMessage(self, inputText):
    """Format errors to be clickable in MS Visual Studio.
    """
    if platform.system() != "Windows":
      return inputText
    
    outputText = ""
    lines = inputText.split('\n')
    for line in lines:
      line = line.rstrip('\r')
      m = re.search('(?P<linenum>:\d+)(?P<colnum>:\d+)?', line)
      if m:
        linenum, _colnum = m.groups()
        sourceFile = line[:m.start('linenum')]
        sourceFile = os.path.abspath(os.path.normpath(sourceFile))
        lineNumber = linenum[1:]
        message = line[m.end()+2:]
        outputText += "%s(%s): %s\n" % (sourceFile, lineNumber, message)
      elif line.strip(): # Don't print blank lines
        outputText += line + '\n'
    return outputText
      
  def _executeProcess(self, args, target, engine):
    engine.logger.outputDebug(
      "run",
      "run: %s\n" % " ".join(args),
      )
    cake.filesys.makeDirs(cake.path.dirName(target))

# TODO: Response file support...but gcc 3.x doesn't support it???     
#    argsFile = target + '.args'
#    with open(argsFile, 'wt') as f:
#      for arg in args[1:]:
#        f.write(arg + '\n')

    try:
      p = subprocess.Popen(
        #args=[args[0], '@' + argsFile],
        args=args,
        executable=args[0],
        env=self._getProcessEnv(args[0]),
        stdin=subprocess.PIPE,
        stdout=subprocess.PIPE,
        stderr=subprocess.STDOUT,
        )
    except EnvironmentError, e:
      engine.raiseError(
        "cake: failed to launch %s: %s\n" % (args[0], str(e))
        )
  
    p.stdin.close()
    output = p.stdout.read()
    exitCode = p.wait()
    
    if output:
      sys.stderr.write(self._formatMessage(output))
        
    if exitCode != 0:
      engine.raiseError(
        "%s: failed with exit code %i\n" % (args[0], exitCode)
        )

  @memoise
  def _getCompileArgs(self, language):
    args = [self.__gccExe, '-c', '-MD']

    args.extend(['-x', language])

    if self.warningsAsErrors:
      args.append('-Werror')

    if self.debugSymbols:
      args.append('-g')

    if language == 'c++':
      if self.enableRtti:
        args.append('-frtti')
      else:
        args.append('-fno-rtti')

    if self.enableExceptions:
      args.append('-fexceptions')
    else:
      args.append('-fno-exceptions')

    if self.optimisation == self.NO_OPTIMISATION:
      args.append('-O0')
    elif self.optimisation == self.PARTIAL_OPTIMISATION:
      args.append('-O2')
    elif self.optimisation == self.FULL_OPTIMISATION:
      args.extend([
        '-O4',
        '-ffunction-sections',
        '-fdata-sections',
        ])

    if self.architecture == 'x86':
      args.append("-m32")
    elif self.architecture == 'x64':
      args.append("-m64")
      
    if self.useSse:
      args.append('-msse')
  
    for p in reversed(self.includePaths):
      args.extend(['-I', p])

    args.extend('-D' + d for d in reversed(self.defines))
    
    for p in reversed(self.forcedIncludes):
      args.extend(['-include', p])
    
    return args

  def getObjectCommands(self, target, source, engine):
    
    language = self.language
    if not language:
      if source.lower().endswith('.c'):
        language = 'c'
      else:
        language = 'c++'
   
    args = list(self._getCompileArgs(language))
    args += [source, '-o', target]
    
    def compile():
      self._executeProcess(args, target, engine)
      
      dependencyFile = cake.path.stripExtension(target) + '.d'
      engine.logger.outputDebug(
        "scan",
        "scan: %s\n" % dependencyFile,
        )
      
      # TODO: Add dependencies on DLLs used by gcc.exe
      dependencies = [args[0]]
      dependencies.extend(parseDependencyFile(
        dependencyFile,
        self.objectSuffix
        ))
      return dependencies
    
    def command():
      task = engine.createTask(compile)
      task.start(immediate=True)
      return task
    
    canBeCached = True
    return command, args, canBeCached

  @memoise
  def _getCommonLibraryArgs(self):
    # q - Quick append file to the end of the archive
    # c - Don't warn if we had to create a new file
    # s - Build an index
    return [self.__arExe, '-qcs']

  def getLibraryCommand(self, target, sources, engine):
    args = list(self._getCommonLibraryArgs())
    args.append(target)
    args.extend(sources)
    
    @makeCommand(args)
    def archive():
      cake.filesys.remove(target)
      self._executeProcess(args, target, engine)

    @makeCommand("lib-scan")
    def scan():
      # TODO: Add dependencies on DLLs used by ar.exe
      return [args[0]] + sources

    return archive, scan

  @memoise
  def _getCommonLinkArgs(self, dll):
    args = [self.__gccExe]

    if dll:
      if self.architecture == 'ppu':
        args.append('-Wl,--oformat=fsprx')
      else:
        args.append('-shared')
    else:
      if self.architecture == 'ppu':
        args.append('-Wl,--oformat=fself')

    if self.optimisation == self.FULL_OPTIMISATION:
      if self.architecture == 'ppu':
        args.extend([
          '-Wl,-strip-unused',
          '-Wl,-strip-unused-data',
          ])
      else:
        args.append('-Wl,--gc-sections')
      
    return args
  
  def getProgramCommands(self, target, sources, engine):
    return self._getLinkCommands(target, sources, engine, dll=False)
  
  def getModuleCommands(self, target, sources, engine):
    return self._getLinkCommands(target, sources, engine, dll=True)

  def _getLinkCommands(self, target, sources, engine, dll):
    
    resolvedPaths, unresolvedLibs = self._resolveLibraries(engine)

    args = list(self._getCommonLinkArgs(dll))
    args.extend(sources)
    args.extend(resolvedPaths)    
    args.extend('-L' + p for p in reversed(self.libraryPaths))
    args.extend('-l' + l for l in unresolvedLibs)    
    args.extend(['-o', target])

    if dll and self.importLibrary is not None:
      args.append('-Wl,--out-implib=' + self.importLibrary)
    
    @makeCommand(args)
    def link():
      if self.importLibrary:
        cake.filesys.makeDirs(cake.path.dirName(self.importLibrary))
      self._executeProcess(args, target, engine)      
    
    @makeCommand("link-scan")
    def scan():
      # TODO: Add dependencies on DLLs used by gcc.exe
      # Also add dependencies on system libraries, perhaps
      #  by parsing the output of ',Wl,--trace'
      return [args[0]] + sources + resolvedPaths
    
    return link, scan<|MERGE_RESOLUTION|>--- conflicted
+++ resolved
@@ -21,19 +21,8 @@
 from cake.gnu import parseDependencyFile
 from cake.system import getHostArchitecture
 
-<<<<<<< HEAD
-def _findExecutable(name, paths):
-  """Find an executable given its name and a list of paths.  
-  """
-  for p in paths:
-    executable = cake.path.join(p, name)
-    if cake.filesys.isFile(executable):
-      return executable
-  else:
-    raise EnvironmentError("Could not find executable.");
-=======
 if platform.system().lower().startswith('cygwin'):
-  def findExecutable(name, paths):
+  def _findExecutable(name, paths):
     """Find an executable given its name and a list of paths.  
     """
     for p in paths:
@@ -52,7 +41,7 @@
       raise EnvironmentError("Could not find executable.")
     
 elif platform.system().lower().startswith('windows'):
-  def findExecutable(name, paths):
+  def _findExecutable(name, paths):
     """Find an executable given its name and a list of paths.  
     """
     # Windows executables could have any of a number of extensions
@@ -69,7 +58,7 @@
       raise EnvironmentError("Could not find executable.")
     
 else:
-  def findExecutable(name, paths):
+  def _findExecutable(name, paths):
     """Find an executable given its name and a list of paths.  
     """
     for p in paths:
@@ -78,7 +67,6 @@
         return executable
     else:
       raise EnvironmentError("Could not find executable.")
->>>>>>> 51f3810c
 
 def _getMinGWInstallDir():
   """Returns the MinGW install directory.
